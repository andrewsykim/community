--- conflicted
+++ resolved
@@ -1,289 +1,3 @@
 This file has moved to https://git.k8s.io/community/contributors/devel/sig-testing/testing.md.
 
-<<<<<<< HEAD
-**Table of Contents**
-
-- [Testing guide](#testing-guide)
-  - [Unit tests](#unit-tests)
-    - [Run all unit tests](#run-all-unit-tests)
-    - [Set go flags during unit tests](#set-go-flags-during-unit-tests)
-    - [Run unit tests from certain packages](#run-unit-tests-from-certain-packages)
-    - [Run specific unit test cases in a package](#run-specific-unit-test-cases-in-a-package)
-    - [Stress running unit tests](#stress-running-unit-tests)
-    - [Unit test coverage](#unit-test-coverage)
-    - [Benchmark unit tests](#benchmark-unit-tests)
-  - [Integration tests](#integration-tests)
-    - [Install etcd dependency](#install-etcd-dependency)
-    - [Etcd test data](#etcd-test-data)
-    - [Run integration tests](#run-integration-tests)
-    - [Run a specific integration test](#run-a-specific-integration-test)
-  - [End-to-End tests](#end-to-end-tests)
-
-
-This assumes you already read the [development guide](development.md) to
-install go, godeps, and configure your git client.  All command examples are
-relative to the `kubernetes` root directory.
-
-Before sending pull requests you should at least make sure your changes have
-passed both unit and integration tests.
-
-Kubernetes only merges pull requests when unit, integration, and e2e tests are
-passing, so it is often a good idea to make sure the e2e tests work as well.
-
-## Unit tests
-
-* Unit tests should be fully hermetic
-  - Only access resources in the test binary.
-* All packages and any significant files require unit tests.
-* The preferred method of testing multiple scenarios or input is
-  [table driven testing](https://github.com/golang/go/wiki/TableDrivenTests)
-  - Example: [TestNamespaceAuthorization](https://git.k8s.io/kubernetes/test/integration/auth/auth_test.go)
-* Unit tests must pass on macOS and Windows platforms.
-  - Tests using linux-specific features must be skipped or compiled out.
-  - Skipped is better, compiled out is required when it won't compile.
-* Concurrent unit test runs must pass.
-* See [coding conventions](../guide/coding-conventions.md).
-
-### Run all unit tests
-
-`make test` is the entrypoint for running the unit tests that ensures that
-`GOPATH` is set up correctly.  If you have `GOPATH` set up correctly, you can
-also just use `go test` directly.
-
-```sh
-cd kubernetes
-make test  # Run all unit tests.
-```
-
-If any unit test fails with a timeout panic (see [#1594](https://github.com/kubernetes/community/issues/1594)) on the testing package, you can increase the `KUBE_TIMEOUT` value as shown below.
-
-```sh
-make test KUBE_TIMEOUT="-timeout 300s"
-```
-
-### Set go flags during unit tests
-
-You can set [go flags](https://golang.org/cmd/go/) by setting the
-`GOFLAGS` environment variable.
-
-### Run unit tests from certain packages
-
-`make test` accepts packages as arguments; the `k8s.io/kubernetes` prefix is
-added automatically to these:
-
-```sh
-make test WHAT=./pkg/api                # run tests for pkg/api
-```
-
-To run multiple targets you need quotes:
-
-```sh
-make test WHAT="./pkg/api ./pkg/kubelet"  # run tests for pkg/api and pkg/kubelet
-```
-
-In a shell, it's often handy to use brace expansion:
-
-```sh
-make test WHAT=./pkg/{api,kubelet}  # run tests for pkg/api and pkg/kubelet
-```
-
-### Run specific unit test cases in a package
-
-You can set the test args using the `KUBE_TEST_ARGS` environment variable.
-You can use this to pass the `-run` argument to `go test`, which accepts a
-regular expression for the name of the test that should be run.
-
-```sh
-# Runs TestValidatePod in pkg/api/validation with the verbose flag set
-make test WHAT=./pkg/api/validation GOFLAGS="-v" KUBE_TEST_ARGS='-run ^TestValidatePod$'
-
-# Runs tests that match the regex ValidatePod|ValidateConfigMap in pkg/api/validation
-make test WHAT=./pkg/api/validation GOFLAGS="-v" KUBE_TEST_ARGS="-run ValidatePod\|ValidateConfigMap$"
-```
-
-For other supported test flags, see the [golang
-documentation](https://golang.org/cmd/go/#hdr-Testing_flags).
-
-### Stress running unit tests
-
-Running the same tests repeatedly is one way to root out flakes.
-You can do this efficiently.
-
-```sh
-# Have 2 workers run all tests 5 times each (10 total iterations).
-make test PARALLEL=2 ITERATION=5
-```
-
-For more advanced ideas please see [flaky-tests.md](flaky-tests.md).
-
-### Unit test coverage
-
-Currently, collecting coverage is only supported for the Go unit tests.
-
-To run all unit tests and generate an HTML coverage report, run the following:
-
-```sh
-make test KUBE_COVER=y
-```
-
-At the end of the run, an HTML report will be generated with the path
-printed to stdout.
-
-To run tests and collect coverage in only one package, pass its relative path
-under the `kubernetes` directory as an argument, for example:
-
-```sh
-make test WHAT=./pkg/kubectl KUBE_COVER=y
-```
-
-Multiple arguments can be passed, in which case the coverage results will be
-combined for all tests run.
-
-### Benchmark unit tests
-
-To run benchmark tests, you'll typically use something like:
-
-```sh
-go test ./pkg/apiserver -benchmem -run=XXX -bench=BenchmarkWatch
-```
-
-This will do the following:
-
-1. `-run=XXX` is a regular expression filter on the name of test cases to run
-2. `-bench=BenchmarkWatch` will run test methods with BenchmarkWatch in the name
-  * See `grep -nr BenchmarkWatch .` for examples
-3. `-benchmem` enables memory allocation stats
-
-See `go help test` and `go help testflag` for additional info.
-
-## Integration tests
-
-* Integration tests should only access other resources on the local machine
-  - Most commonly etcd or a service listening on localhost.
-* All significant features require integration tests.
-  - This includes kubectl commands
-* The preferred method of testing multiple scenarios or inputs
-is [table driven testing](https://github.com/golang/go/wiki/TableDrivenTests)
-  - Example: [TestNamespaceAuthorization](https://git.k8s.io/kubernetes/test/integration/auth/auth_test.go)
-* Each test should create its own master, httpserver and config.
-  - Example: [TestPodUpdateActiveDeadlineSeconds](https://git.k8s.io/kubernetes/test/integration/pods/pods_test.go)
-* See [coding conventions](coding-conventions.md).
-
-### Install etcd dependency
-
-Kubernetes integration tests require your `PATH` to include an
-[etcd](https://github.com/coreos/etcd/releases) installation. Kubernetes
-includes a script to help install etcd on your machine.
-
-```sh
-# Install etcd and add to PATH
-
-# Option a) install inside kubernetes root
-hack/install-etcd.sh  # Installs in ./third_party/etcd
-echo export PATH="\$PATH:$(pwd)/third_party/etcd" >> ~/.profile  # Add to PATH
-
-# Option b) install manually
-grep -E "image.*etcd" cluster/gce/manifests/etcd.manifest  # Find version
-# Install that version using yum/apt-get/etc
-echo export PATH="\$PATH:<LOCATION>" >> ~/.profile  # Add to PATH
-```
-
-### Etcd test data
-
-Many tests start an etcd server internally, storing test data in the operating system's temporary directory.
-
-If you see test failures because the temporary directory does not have sufficient space,
-or is on a volume with unpredictable write latency, you can override the test data directory
-for those internal etcd instances with the `TEST_ETCD_DIR` environment variable.
-
-### Run integration tests
-
-The integration tests are run using `make test-integration`.
-The Kubernetes integration tests are written using the normal golang testing
-package but expect to have a running etcd instance to connect to.  The `test-integration.sh`
-script wraps `make test` and sets up an etcd instance for the integration tests to use.
-
-```sh
-make test-integration  # Run all integration tests.
-```
-
-This script runs the golang tests in package
-[`test/integration`](https://git.k8s.io/kubernetes/test/integration).
-
-### Run a specific integration test
-
-You can also use the `KUBE_TEST_ARGS` environment variable with the `make test-integration`
-to run a specific integration test case:
-
-```sh
-# Run integration test TestPodUpdateActiveDeadlineSeconds with the verbose flag set.
-make test-integration WHAT=./test/integration/pods GOFLAGS="-v" KUBE_TEST_ARGS="-run ^TestPodUpdateActiveDeadlineSeconds$"
-```
-
-If you set `KUBE_TEST_ARGS`, the test case will be run with only the `v1` API
-version and the watch cache test is skipped.
-
-## End-to-End tests
-
-Please refer to [End-to-End Testing in Kubernetes](e2e-tests.md).
-
-## Running your contribution in the Kubernetes CI
-Once you open a PR, [`prow`][prow-doc] runs pre-submit tests in CI.
-
-If you are not a [Kubernetes org member][member], another org member will need to run [`/ok-to-test`][ok-to-test] on your PR.
-
-Find out more about [other commands][prow-cmds] you can use to interact with prow through GitHub comments.
-
-### Troubleshooting a failure
-Click on `Details` and look at the [`gubernator`](gubernator.k8s.io/) output for the test.
-
-If the failure seems unrelated to the change you're submitting:
-- Is it a flake?
-  - Check if an issue has already been opened for that flake
-    - If not, open a new one (like [this example][new-issue-example]) and [label it `kind/flake`][kind/flake]
-  - Run [`/retest`][retest] on your PR to re-trigger the tests
-
-- Is it a failure that shouldn't be happening (in other words, is the test now wrong)
-  - Get in touch with the SIG
-    - preferably as a comment on your PR, by tagging the [team][k-teams] (for example a [reviewers team for the SIG][k-teams-review])
-    - if you don't get a response in 24h, engage with the SIG on their channel on the Kubernetes slack and/or attend one of the [SIG meetings][sig-meetings] to ask for input.
-
-[prow-doc]: https://kubernetes.io/blog/2018/08/29/the-machines-can-do-the-work-a-story-of-kubernetes-testing-ci-and-automating-the-contributor-experience/#enter-prow
-[member]: https://github.com/kubernetes/community/blob/master/community-membership.md#member
-[k-teams]: https://github.com/orgs/kubernetes/teams
-[k-teams-review]: https://github.com/orgs/kubernetes/teams?utf8=%E2%9C%93&query=review
-[ok-to-test]: https://prow.k8s.io/command-help#ok_to_test
-[prow-cmds]: https://prow.k8s.io/command-help
-[retest]: https://prow.k8s.io/command-help#retest
-[new-issue-example]: https://github.com/kubernetes/kubernetes/issues/71430
-[kind/flake]: https://prow.k8s.io/command-help#kind
-[sig-meetings]: https://github.com/kubernetes/community/blob/master/sig-list.md
-
-#### Escalating failures to a SIG
-- Figure out corresponding SIG from test name/description
-- Mention the SIG's GitHub handle on the issue, optionally `cc` the SIG's chair(s) (locate them under kubernetes/community/sig-<name\>)
-- Optionally (or if you haven't heard back on the issue after 24h) reach out to the SIG on slack
-
-### Testgrid
-[`testgrid`](https://testgrid.k8s.io/) is a visualization of the Kubernetes CI.
-
-It is useful as a way to:
-- see the run history of a test you are debugging (access it starting from a gubernator report for that test)
-- get an overview of the project's general health
-
-`testgrid` is organised in:
-- tests
-  - collection of assertions in a test file
-  - each test is typically owned by a single SIG
-  - each test is represented as a row on the grid
-- jobs
-  - collection of tests
-  - each job is typically owned by a single SIG
-  - each job is represented as a tab
-- dashboards
-  - collection of jobs
-  - each dashboard is represented as a button
-  - some dashboards collect jobs/tests in the domain of a specific SIG (named after and owned by those SIGs), and dashboards to monitor project wide health (owned by SIG-release)
-=======
-This file is a placeholder to preserve links.  Please remove after 2019-07-01 or the release of kubernetes 1.15, whichever comes first.
->>>>>>> 665611b7
+This file is a placeholder to preserve links.  Please remove after 2019-07-01 or the release of kubernetes 1.15, whichever comes first.